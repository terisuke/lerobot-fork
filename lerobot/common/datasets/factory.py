import os
from pathlib import Path

import torch
from torchvision.transforms import v2

from lerobot.common.datasets.utils import compute_or_load_stats
from lerobot.common.transforms import NormalizeTransform, Prod

# DATA_DIR specifies to location where datasets are loaded. By default, DATA_DIR is None and
# we load from `$HOME/.cache/huggingface/hub/datasets`. For our unit tests, we set `DATA_DIR=tests/data`
# to load a subset of our datasets for faster continuous integration.
DATA_DIR = Path(os.environ["DATA_DIR"]) if "DATA_DIR" in os.environ else None


def make_dataset(
    cfg,
    # set normalize=False to remove all transformations and keep images unnormalized in [0,255]
    normalize=True,
    stats_path=None,
):
    if cfg.env.name == "simxarm":
        from lerobot.common.datasets.simxarm import SimxarmDataset

        clsfunc = SimxarmDataset

    elif cfg.env.name == "pusht":
        from lerobot.common.datasets.pusht import PushtDataset

        clsfunc = PushtDataset

    elif cfg.env.name == "aloha":
        from lerobot.common.datasets.aloha import AlohaDataset

        clsfunc = AlohaDataset
    else:
        raise ValueError(cfg.env.name)

    transforms = None
    if normalize:
        # TODO(rcadene): make normalization strategy configurable between mean_std, min_max, manual_min_max,
        # min_max_from_spec
        # stats = dataset.compute_or_load_stats() if stats_path is None else torch.load(stats_path)

        if cfg.policy.name == "diffusion" and cfg.env.name == "pusht":
            stats = {}
            # TODO(rcadene): we overwrite stats to have the same as pretrained model, but we should remove this
            stats["observation.state"] = {}
            stats["observation.state"]["min"] = torch.tensor([13.456424, 32.938293], dtype=torch.float32)
            stats["observation.state"]["max"] = torch.tensor([496.14618, 510.9579], dtype=torch.float32)
            stats["action"] = {}
            stats["action"]["min"] = torch.tensor([12.0, 25.0], dtype=torch.float32)
            stats["action"]["max"] = torch.tensor([511.0, 511.0], dtype=torch.float32)
        else:
            # instantiate a one frame dataset with light transform
            stats_dataset = clsfunc(
                dataset_id=cfg.dataset_id,
                root=DATA_DIR,
                transform=Prod(in_keys=clsfunc.image_keys, prod=1 / 255.0),
            )
            stats = compute_or_load_stats(stats_dataset)
        # TODO(rcadene): remove this and put it in config. Ideally we want to reproduce SOTA results just with mean_std
        normalization_mode = "mean_std" if cfg.env.name == "aloha" else "min_max"

        # # TODO(now): These stats are needed to use their pretrained model for sim_transfer_cube_human.
        # # (Pdb) stats['observation']['state']['mean']
        # # tensor([-0.0071, -0.6293,  1.0351, -0.0517, -0.4642, -0.0754,  0.4751, -0.0373,
        # #         -0.3324,  0.9034, -0.2258, -0.3127, -0.2412,  0.6866])
        # stats["observation", "state", "mean"] = torch.tensor(
        #     [
        #         -0.00740268,
        #         -0.63187766,
        #         1.0356655,
        #         -0.05027218,
        #         -0.46199223,
        #         -0.07467502,
        #         0.47467607,
        #         -0.03615446,
        #         -0.33203387,
        #         0.9038929,
        #         -0.22060776,
        #         -0.31011587,
        #         -0.23484458,
        #         0.6842416,
        #     ]
        # )
        # # (Pdb) stats['observation']['state']['std']
        # # tensor([0.0022, 0.0520, 0.0291, 0.0092, 0.0267, 0.0145, 0.0563, 0.0179, 0.0494,
        # #         0.0326, 0.0476, 0.0535, 0.0956, 0.0513])
        # stats["observation", "state", "std"] = torch.tensor(
        #     [
        #         0.01219023,
        #         0.2975381,
        #         0.16728032,
        #         0.04733803,
        #         0.1486037,
        #         0.08788499,
        #         0.31752336,
        #         0.1049916,
        #         0.27933604,
        #         0.18094037,
        #         0.26604933,
        #         0.30466506,
        #         0.5298686,
        #         0.25505227,
        #     ]
        # )
        # # (Pdb) stats['action']['mean']
        # # tensor([-0.0075, -0.6346,  1.0353, -0.0465, -0.4686, -0.0738,  0.3723, -0.0396,
        # #         -0.3184,  0.8991, -0.2065, -0.3182, -0.2338,  0.5593])
        # stats["action"]["mean"] = torch.tensor(
        #     [
        #         -0.00756444,
        #         -0.6281845,
        #         1.0312834,
        #         -0.04664314,
        #         -0.47211358,
        #         -0.074527,
        #         0.37389806,
        #         -0.03718753,
        #         -0.3261143,
        #         0.8997205,
        #         -0.21371077,
        #         -0.31840396,
        #         -0.23360962,
        #         0.551947,
        #     ]
        # )
        # # (Pdb) stats['action']['std']
        # # tensor([0.0023, 0.0514, 0.0290, 0.0086, 0.0263, 0.0143, 0.0593, 0.0185, 0.0510,
        # #         0.0328, 0.0478, 0.0531, 0.0945, 0.0794])
        # stats["action"]["std"] = torch.tensor(
        #     [
        #         0.01252818,
        #         0.2957442,
        #         0.16701928,
        #         0.04584508,
        #         0.14833844,
        #         0.08763024,
        #         0.30665937,
        #         0.10600077,
        #         0.27572668,
        #         0.1805853,
        #         0.26304692,
        #         0.30708534,
        #         0.5305411,
        #         0.38381037,
        #     ]
        # )
        # transforms.append(NormalizeTransform(stats, in_keys, mode=normalization_mode))  # noqa: F821

        transforms = v2.Compose(
            [
                # TODO(rcadene): we need to do something about image_keys
                Prod(in_keys=clsfunc.image_keys, prod=1 / 255.0),
                NormalizeTransform(
                    stats,
                    in_keys=[
                        "observation.state",
                        "action",
                    ],
                    mode=normalization_mode,
                ),
            ]
        )

<<<<<<< HEAD
    if cfg.policy.name == "diffusion" and cfg.env.name == "pusht":
        # TODO(rcadene): implement delta_timestamps in config
        delta_timestamps = {
            "observation.image": [-0.1, 0],
            "observation.state": [-0.1, 0],
            "action": [-0.1] + [i / clsfunc.fps for i in range(15)],
        }
    else:
        delta_timestamps = {
            "observation.images.top": [0],
            "observation.state": [0],
            "action": [i / clsfunc.fps for i in range(cfg.policy.horizon)],
        }
=======
    delta_timestamps = cfg.policy.get("delta_timestamps")
    if delta_timestamps is not None:
        for key in delta_timestamps:
            if isinstance(delta_timestamps[key], str):
                delta_timestamps[key] = eval(delta_timestamps[key])
>>>>>>> e1ac5dc6

    dataset = clsfunc(
        dataset_id=cfg.dataset_id,
        root=DATA_DIR,
        delta_timestamps=delta_timestamps,
        transform=transforms,
    )

    return dataset<|MERGE_RESOLUTION|>--- conflicted
+++ resolved
@@ -164,27 +164,11 @@
             ]
         )
 
-<<<<<<< HEAD
-    if cfg.policy.name == "diffusion" and cfg.env.name == "pusht":
-        # TODO(rcadene): implement delta_timestamps in config
-        delta_timestamps = {
-            "observation.image": [-0.1, 0],
-            "observation.state": [-0.1, 0],
-            "action": [-0.1] + [i / clsfunc.fps for i in range(15)],
-        }
-    else:
-        delta_timestamps = {
-            "observation.images.top": [0],
-            "observation.state": [0],
-            "action": [i / clsfunc.fps for i in range(cfg.policy.horizon)],
-        }
-=======
     delta_timestamps = cfg.policy.get("delta_timestamps")
     if delta_timestamps is not None:
         for key in delta_timestamps:
             if isinstance(delta_timestamps[key], str):
                 delta_timestamps[key] = eval(delta_timestamps[key])
->>>>>>> e1ac5dc6
 
     dataset = clsfunc(
         dataset_id=cfg.dataset_id,
